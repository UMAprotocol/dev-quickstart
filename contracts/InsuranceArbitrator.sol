// SPDX-License-Identifier: AGPL-3.0-only
pragma solidity ^0.8.0;

import "@openzeppelin/contracts/token/ERC20/IERC20.sol";
import "@openzeppelin/contracts/token/ERC20/utils/SafeERC20.sol";

import "@uma/core/contracts/common/implementation/AddressWhitelist.sol";
import "@uma/core/contracts/oracle/implementation/Constants.sol";
<<<<<<< HEAD
import "@uma/core/contracts/common/implementation/Testable.sol";
=======
>>>>>>> 653fe4bf
import "@uma/core/contracts/oracle/interfaces/FinderInterface.sol";
import "@uma/core/contracts/oracle/interfaces/OptimisticOracleV2Interface.sol";

/**
 * @title Insurance Arbitrator Contract
 * @notice This example implementation allows insurer to issue insurance policy by depositing insured amount,
 * designating the insured beneficiary and describing insured event. At any time anyone can submit claim that the insured
 * event has occurred by posting oracle bonding. Insurance Arbitrator resolves the claim through Optimistic Oracle by
 * passing templated question with insured event description in ancillary data. If the claim is confirmed this contract
 * automatically pays out insurance coverage to the insured beneficiary. If the claim is rejected policy continues to be
 * active ready for the subsequent claim attempts.
 */
<<<<<<< HEAD
contract InsuranceArbitrator is Testable {
=======
contract InsuranceArbitrator {
>>>>>>> 653fe4bf
    using SafeERC20 for IERC20;

    /******************************************
     *  STATE VARIABLES AND DATA STRUCTURES   *
     ******************************************/

    // Stores state and parameters of insurance policy.
    struct InsurancePolicy {
        bool claimInitiated; // Claim state preventing simultaneous claim attempts.
        string insuredEvent; // Short description of insured event.
        address insuredAddress; // Beneficiary address eligible for insurance compensation.
<<<<<<< HEAD
        IERC20 currency; // Denomination token for insurance coverage.
=======
>>>>>>> 653fe4bf
        uint256 insuredAmount; // Amount of insurance coverage.
    }

    // Tracks raised claims on insurance policies.
    struct Claim {
        bytes32 policyId; // Claimed policy identifier.
        OptimisticOracleV2Interface optimisticOracle; // optimistic oracle instance where claims are resolved.
    }

    // References all active insurance policies by policyId.
    mapping(bytes32 => InsurancePolicy) public insurancePolicies;

    // Maps hash of initiated claims to their policyId and optimistic oracle implementation.
    // This is used in callback function to potentially pay out the beneficiary.
<<<<<<< HEAD
    mapping(bytes32 => Claim) public insuranceClaims;
=======
    mapping(bytes32 => bytes32) public insuranceClaims;
>>>>>>> 653fe4bf

    // Oracle proposal bond set to 0.1% of claimed insurance coverage.
    uint256 public constant oracleBondPercentage = 1e15;

<<<<<<< HEAD
    // Optimistic oracle liveness set to 24h.
    uint256 public constant optimisticOracleLivenessTime = 3600 * 24;
=======
    uint256 public constant optimisticOracleLivenessTime = 3600 * 24; // Optimistic oracle liveness set to 24h.
>>>>>>> 653fe4bf

    // Price identifier to use when requesting claims through Optimistic Oracle.
    bytes32 public constant priceIdentifier = "YES_OR_NO_QUERY";

    // Template for constructing ancillary data. The claim would insert insuredEvent in between when requesting
    // through Optimistic Oracle.
    string constant ancillaryDataHead = 'q:"Had the following insured event occurred as of request timestamp: ';
    string constant ancillaryDataTail = '?"';

    FinderInterface public immutable finder; // Finder for UMA contracts.

    OptimisticOracleV2Interface public immutable oo; // Optimistic Oracle instance where claims are resolved.

    IERC20 public immutable currency; // Denomination token for insurance coverage and bonding.

    uint256 public constant MAX_EVENT_DESCRIPTION_SIZE = 300; // Insured event description should be concise.

    uint256 public constant MAX_EVENT_DESCRIPTION_SIZE = 300; // Insured event description should be concise.

    /****************************************
     *                EVENTS                *
     ****************************************/

    event PolicyIssued(
        bytes32 indexed policyId,
        address indexed insurer,
        string insuredEvent,
        address indexed insuredAddress,
<<<<<<< HEAD
        IERC20 currency,
        uint256 insuredAmount
    );
    event ClaimSubmitted(
        uint256 claimTimestamp,
        bytes32 indexed policyId,
        string insuredEvent,
        address indexed insuredAddress,
        IERC20 currency,
        uint256 insuredAmount
    );
    event ClaimAccepted(
        uint256 claimTimestamp,
        bytes32 indexed policyId,
        string insuredEvent,
        address indexed insuredAddress,
        IERC20 currency,
        uint256 insuredAmount
    );
    event ClaimRejected(
        uint256 claimTimestamp,
        bytes32 indexed policyId,
        string insuredEvent,
        address indexed insuredAddress,
        IERC20 currency,
=======
>>>>>>> 653fe4bf
        uint256 insuredAmount
    );
    event ClaimSubmitted(uint256 claimTimestamp, bytes32 indexed claimId, bytes32 indexed policyId);
    event ClaimAccepted(bytes32 indexed claimId, bytes32 indexed policyId);
    event ClaimRejected(bytes32 indexed claimId, bytes32 indexed policyId);

    /**
     * @notice Construct the InsuranceArbitrator
     * @param _finderAddress DVM finder to find other UMA ecosystem contracts.
     * @param _currency denomination token for insurance coverage and bonding.
     */
<<<<<<< HEAD
    constructor(address _finderAddress, address _timerAddress) Testable(_timerAddress) {
        finder = FinderInterface(_finderAddress);
=======
    constructor(address _finderAddress, address _currency) {
        finder = FinderInterface(_finderAddress);
        currency = IERC20(_currency);
        oo = OptimisticOracleV2Interface(finder.getImplementationAddress(OracleInterfaces.OptimisticOracleV2));
>>>>>>> 653fe4bf
    }

    /******************************************
     *          INSURANCE FUNCTIONS           *
     ******************************************/

    /**
     * @notice Deposits insuredAmount from the insurer and issues insurance policy to the insured beneficiary.
     * @dev This contract must be approved to spend at least insuredAmount of currency token.
     * @param insuredEvent short description of insured event. Potential verifiers should be able to evaluate whether
     * this event had occurred as of claim time with binary yes/no answer.
     * @param insuredAddress Beneficiary address eligible for insurance compensation.
     * @param insuredAmount Amount of insurance coverage.
     * @return policyId Unique identifier of issued insurance policy.
     */
    function issueInsurance(
        string calldata insuredEvent,
        address insuredAddress,
<<<<<<< HEAD
        IERC20 currency,
=======
>>>>>>> 653fe4bf
        uint256 insuredAmount
    ) external returns (bytes32 policyId) {
        require(bytes(insuredEvent).length <= MAX_EVENT_DESCRIPTION_SIZE, "Event description too long");
        require(insuredAddress != address(0), "Invalid insured address");
<<<<<<< HEAD
        require(_getCollateralWhitelist().isOnWhitelist(address(currency)), "Unsupported currency");
        require(insuredAmount > 0, "Amount should be above 0");
        policyId = _getPolicyId(block.number, insuredEvent, insuredAddress, currency, insuredAmount);
=======
        require(insuredAmount > 0, "Amount should be above 0");
        policyId = _getPolicyId(block.number, insuredEvent, insuredAddress, insuredAmount);
>>>>>>> 653fe4bf
        require(insurancePolicies[policyId].insuredAddress == address(0), "Policy already issued");

        InsurancePolicy storage newPolicy = insurancePolicies[policyId];
        newPolicy.insuredEvent = insuredEvent;
        newPolicy.insuredAddress = insuredAddress;
<<<<<<< HEAD
        newPolicy.currency = currency;
=======
>>>>>>> 653fe4bf
        newPolicy.insuredAmount = insuredAmount;

        currency.safeTransferFrom(msg.sender, address(this), insuredAmount);

<<<<<<< HEAD
        emit PolicyIssued(policyId, msg.sender, insuredEvent, insuredAddress, currency, insuredAmount);
=======
        emit PolicyIssued(policyId, msg.sender, insuredEvent, insuredAddress, insuredAmount);
>>>>>>> 653fe4bf
    }

    /**
     * @notice Anyone can submit insurance claim posting oracle bonding. Only one simultaneous claim per insurance
     * policy is allowed.
     * @dev This contract must be approved to spend at least (insuredAmount * oracleBondPercentage + finalFee) of
     * currency token. This call requests and proposes that insuredEvent had ocured through Optimistic Oracle.
     * @param policyId Identifier of claimed insurance policy.
     */
    function submitClaim(bytes32 policyId) external {
        InsurancePolicy storage claimedPolicy = insurancePolicies[policyId];
        require(claimedPolicy.insuredAddress != address(0), "Insurance not issued");
        require(!claimedPolicy.claimInitiated, "Claim already initiated");

        claimedPolicy.claimInitiated = true;
<<<<<<< HEAD
        uint256 timestamp = getCurrentTime();
        string memory insuredEvent = claimedPolicy.insuredEvent;
        bytes memory ancillaryData = abi.encodePacked(ancillaryDataHead, insuredEvent, ancillaryDataTail);
        bytes32 claimId = _getClaimId(timestamp, ancillaryData);
        Claim storage newClaim = insuranceClaims[claimId];
        newClaim.policyId = policyId;
        OptimisticOracleV2Interface optimisticOracle = _getOptimisticOracle();
        newClaim.optimisticOracle = optimisticOracle;

        // Initiate price request at Optimistic Oracle.
        IERC20 currency = claimedPolicy.currency;
        optimisticOracle.requestPrice(priceIdentifier, timestamp, ancillaryData, currency, 0);

        // Configure price request parameters.
        uint256 insuredAmount = claimedPolicy.insuredAmount;
        uint256 proposerBond = (insuredAmount * oracleBondPercentage) / 1e18;
        uint256 totalBond = optimisticOracle.setBond(priceIdentifier, timestamp, ancillaryData, proposerBond);
        optimisticOracle.setCustomLiveness(priceIdentifier, timestamp, ancillaryData, optimisticOracleLivenessTime);
        optimisticOracle.setCallbacks(priceIdentifier, timestamp, ancillaryData, false, false, true);

        // Propose canonical value representing "True"; i.e. the insurance claim is valid.
        currency.safeTransferFrom(msg.sender, address(this), totalBond);
        currency.safeApprove(address(optimisticOracle), totalBond);
        optimisticOracle.proposePriceFor(
            msg.sender,
            address(this),
            priceIdentifier,
            timestamp,
            ancillaryData,
            int256(1e18)
        );

        emit ClaimSubmitted(timestamp, policyId, insuredEvent, claimedPolicy.insuredAddress, currency, insuredAmount);
=======
        uint256 timestamp = block.timestamp;
        bytes memory ancillaryData = abi.encodePacked(ancillaryDataHead, claimedPolicy.insuredEvent, ancillaryDataTail);
        bytes32 claimId = _getClaimId(timestamp, ancillaryData);
        insuranceClaims[claimId] = policyId;

        // Initiate price request at Optimistic Oracle.
        oo.requestPrice(priceIdentifier, timestamp, ancillaryData, currency, 0);

        // Configure price request parameters.
        uint256 proposerBond = (claimedPolicy.insuredAmount * oracleBondPercentage) / 1e18;
        uint256 totalBond = oo.setBond(priceIdentifier, timestamp, ancillaryData, proposerBond);
        oo.setCustomLiveness(priceIdentifier, timestamp, ancillaryData, optimisticOracleLivenessTime);
        oo.setCallbacks(priceIdentifier, timestamp, ancillaryData, false, false, true);

        // Propose canonical value representing "True"; i.e. the insurance claim is valid.
        currency.safeTransferFrom(msg.sender, address(this), totalBond);
        currency.safeApprove(address(oo), totalBond);
        oo.proposePriceFor(msg.sender, address(this), priceIdentifier, timestamp, ancillaryData, int256(1e18));

        emit ClaimSubmitted(timestamp, claimId, policyId);
>>>>>>> 653fe4bf
    }

    /******************************************
     *           CALLBACK FUNCTIONS           *
     ******************************************/

    /**
     * @notice Callback function called by the Optimistic Oracle when the claim is settled. If the claim is confirmed
     * this pays out insurance coverage to the insured beneficiary and deletes the insurance policy. If the claim is
     * rejected policy claim state is reset so that it is ready for the subsequent claim attempts.
     * @param timestamp Timestamp of the price being requested.
     * @param ancillaryData Ancillary data of the price being requested.
     * @param price Price that was resolved by the escalation process.
     */
    function priceSettled(
        bytes32, // identifier passed by Optimistic Oracle, but not used here as it is always the same.
        uint256 timestamp,
        bytes memory ancillaryData,
        int256 price
    ) external {
        bytes32 claimId = _getClaimId(timestamp, ancillaryData);
<<<<<<< HEAD
        require(address(insuranceClaims[claimId].optimisticOracle) == msg.sender, "Unauthorized callback");

        // Claim can be settled only once, thus should be deleted.
        bytes32 policyId = insuranceClaims[claimId].policyId;
        InsurancePolicy storage claimedPolicy = insurancePolicies[policyId];
        string memory insuredEvent = claimedPolicy.insuredEvent;
        delete insuranceClaims[claimId];

        address insuredAddress = claimedPolicy.insuredAddress;
        IERC20 currency = claimedPolicy.currency;
        uint256 insuredAmount = claimedPolicy.insuredAmount;

        // Deletes insurance policy and transfers claim amount if the claim was confirmed.
        if (price == 1e18) {
            delete insurancePolicies[policyId];
            currency.safeTransfer(insuredAddress, insuredAmount);

            emit ClaimAccepted(timestamp, policyId, insuredEvent, insuredAddress, currency, insuredAmount);
=======
        require(address(oo) == msg.sender, "Unauthorized callback");

        // Claim can be settled only once, thus should be deleted.
        bytes32 policyId = insuranceClaims[claimId];
        InsurancePolicy storage claimedPolicy = insurancePolicies[policyId];
        delete insuranceClaims[claimId];

        // Deletes insurance policy and transfers claim amount if the claim was confirmed.
        if (price == 1e18) {
            delete insurancePolicies[policyId];
            currency.safeTransfer(claimedPolicy.insuredAddress, claimedPolicy.insuredAmount);

            emit ClaimAccepted(claimId, policyId);
>>>>>>> 653fe4bf
            // Otherwise just reset the flag so that repeated claims can be made.
        } else {
            claimedPolicy.claimInitiated = false;

<<<<<<< HEAD
            emit ClaimRejected(timestamp, policyId, insuredEvent, insuredAddress, currency, insuredAmount);
=======
            emit ClaimRejected(claimId, policyId);
>>>>>>> 653fe4bf
        }
    }

    /******************************************
     *           INTERNAL FUNCTIONS           *
     ******************************************/

<<<<<<< HEAD
    function _getCollateralWhitelist() internal view returns (AddressWhitelist) {
        return AddressWhitelist(finder.getImplementationAddress(OracleInterfaces.CollateralWhitelist));
    }

=======
>>>>>>> 653fe4bf
    function _getPolicyId(
        uint256 blockNumber,
        string memory insuredEvent,
        address insuredAddress,
<<<<<<< HEAD
        IERC20 currency,
        uint256 insuredAmount
    ) internal pure returns (bytes32) {
        return keccak256(abi.encode(blockNumber, insuredEvent, insuredAddress, currency, insuredAmount));
=======
        uint256 insuredAmount
    ) internal pure returns (bytes32) {
        return keccak256(abi.encode(blockNumber, insuredEvent, insuredAddress, insuredAmount));
>>>>>>> 653fe4bf
    }

    function _getClaimId(uint256 timestamp, bytes memory ancillaryData) internal pure returns (bytes32) {
        return keccak256(abi.encode(timestamp, ancillaryData));
    }
<<<<<<< HEAD

    function _getOptimisticOracle() internal view returns (OptimisticOracleV2Interface) {
        return OptimisticOracleV2Interface(finder.getImplementationAddress(OracleInterfaces.OptimisticOracleV2));
    }
=======
>>>>>>> 653fe4bf
}<|MERGE_RESOLUTION|>--- conflicted
+++ resolved
@@ -6,10 +6,7 @@
 
 import "@uma/core/contracts/common/implementation/AddressWhitelist.sol";
 import "@uma/core/contracts/oracle/implementation/Constants.sol";
-<<<<<<< HEAD
 import "@uma/core/contracts/common/implementation/Testable.sol";
-=======
->>>>>>> 653fe4bf
 import "@uma/core/contracts/oracle/interfaces/FinderInterface.sol";
 import "@uma/core/contracts/oracle/interfaces/OptimisticOracleV2Interface.sol";
 
@@ -22,11 +19,7 @@
  * automatically pays out insurance coverage to the insured beneficiary. If the claim is rejected policy continues to be
  * active ready for the subsequent claim attempts.
  */
-<<<<<<< HEAD
 contract InsuranceArbitrator is Testable {
-=======
-contract InsuranceArbitrator {
->>>>>>> 653fe4bf
     using SafeERC20 for IERC20;
 
     /******************************************
@@ -38,39 +31,20 @@
         bool claimInitiated; // Claim state preventing simultaneous claim attempts.
         string insuredEvent; // Short description of insured event.
         address insuredAddress; // Beneficiary address eligible for insurance compensation.
-<<<<<<< HEAD
-        IERC20 currency; // Denomination token for insurance coverage.
-=======
->>>>>>> 653fe4bf
         uint256 insuredAmount; // Amount of insurance coverage.
-    }
-
-    // Tracks raised claims on insurance policies.
-    struct Claim {
-        bytes32 policyId; // Claimed policy identifier.
-        OptimisticOracleV2Interface optimisticOracle; // optimistic oracle instance where claims are resolved.
     }
 
     // References all active insurance policies by policyId.
     mapping(bytes32 => InsurancePolicy) public insurancePolicies;
 
-    // Maps hash of initiated claims to their policyId and optimistic oracle implementation.
+    // Maps hash of initiated claims to their policyId.
     // This is used in callback function to potentially pay out the beneficiary.
-<<<<<<< HEAD
-    mapping(bytes32 => Claim) public insuranceClaims;
-=======
     mapping(bytes32 => bytes32) public insuranceClaims;
->>>>>>> 653fe4bf
 
     // Oracle proposal bond set to 0.1% of claimed insurance coverage.
     uint256 public constant oracleBondPercentage = 1e15;
 
-<<<<<<< HEAD
-    // Optimistic oracle liveness set to 24h.
-    uint256 public constant optimisticOracleLivenessTime = 3600 * 24;
-=======
     uint256 public constant optimisticOracleLivenessTime = 3600 * 24; // Optimistic oracle liveness set to 24h.
->>>>>>> 653fe4bf
 
     // Price identifier to use when requesting claims through Optimistic Oracle.
     bytes32 public constant priceIdentifier = "YES_OR_NO_QUERY";
@@ -85,8 +59,6 @@
     OptimisticOracleV2Interface public immutable oo; // Optimistic Oracle instance where claims are resolved.
 
     IERC20 public immutable currency; // Denomination token for insurance coverage and bonding.
-
-    uint256 public constant MAX_EVENT_DESCRIPTION_SIZE = 300; // Insured event description should be concise.
 
     uint256 public constant MAX_EVENT_DESCRIPTION_SIZE = 300; // Insured event description should be concise.
 
@@ -99,34 +71,6 @@
         address indexed insurer,
         string insuredEvent,
         address indexed insuredAddress,
-<<<<<<< HEAD
-        IERC20 currency,
-        uint256 insuredAmount
-    );
-    event ClaimSubmitted(
-        uint256 claimTimestamp,
-        bytes32 indexed policyId,
-        string insuredEvent,
-        address indexed insuredAddress,
-        IERC20 currency,
-        uint256 insuredAmount
-    );
-    event ClaimAccepted(
-        uint256 claimTimestamp,
-        bytes32 indexed policyId,
-        string insuredEvent,
-        address indexed insuredAddress,
-        IERC20 currency,
-        uint256 insuredAmount
-    );
-    event ClaimRejected(
-        uint256 claimTimestamp,
-        bytes32 indexed policyId,
-        string insuredEvent,
-        address indexed insuredAddress,
-        IERC20 currency,
-=======
->>>>>>> 653fe4bf
         uint256 insuredAmount
     );
     event ClaimSubmitted(uint256 claimTimestamp, bytes32 indexed claimId, bytes32 indexed policyId);
@@ -138,15 +82,14 @@
      * @param _finderAddress DVM finder to find other UMA ecosystem contracts.
      * @param _currency denomination token for insurance coverage and bonding.
      */
-<<<<<<< HEAD
-    constructor(address _finderAddress, address _timerAddress) Testable(_timerAddress) {
-        finder = FinderInterface(_finderAddress);
-=======
-    constructor(address _finderAddress, address _currency) {
+    constructor(
+        address _finderAddress,
+        address _currency,
+        address _timerAddress
+    ) Testable(_timerAddress) {
         finder = FinderInterface(_finderAddress);
         currency = IERC20(_currency);
         oo = OptimisticOracleV2Interface(finder.getImplementationAddress(OracleInterfaces.OptimisticOracleV2));
->>>>>>> 653fe4bf
     }
 
     /******************************************
@@ -165,40 +108,22 @@
     function issueInsurance(
         string calldata insuredEvent,
         address insuredAddress,
-<<<<<<< HEAD
-        IERC20 currency,
-=======
->>>>>>> 653fe4bf
         uint256 insuredAmount
     ) external returns (bytes32 policyId) {
         require(bytes(insuredEvent).length <= MAX_EVENT_DESCRIPTION_SIZE, "Event description too long");
         require(insuredAddress != address(0), "Invalid insured address");
-<<<<<<< HEAD
-        require(_getCollateralWhitelist().isOnWhitelist(address(currency)), "Unsupported currency");
-        require(insuredAmount > 0, "Amount should be above 0");
-        policyId = _getPolicyId(block.number, insuredEvent, insuredAddress, currency, insuredAmount);
-=======
         require(insuredAmount > 0, "Amount should be above 0");
         policyId = _getPolicyId(block.number, insuredEvent, insuredAddress, insuredAmount);
->>>>>>> 653fe4bf
         require(insurancePolicies[policyId].insuredAddress == address(0), "Policy already issued");
 
         InsurancePolicy storage newPolicy = insurancePolicies[policyId];
         newPolicy.insuredEvent = insuredEvent;
         newPolicy.insuredAddress = insuredAddress;
-<<<<<<< HEAD
-        newPolicy.currency = currency;
-=======
->>>>>>> 653fe4bf
         newPolicy.insuredAmount = insuredAmount;
 
         currency.safeTransferFrom(msg.sender, address(this), insuredAmount);
 
-<<<<<<< HEAD
-        emit PolicyIssued(policyId, msg.sender, insuredEvent, insuredAddress, currency, insuredAmount);
-=======
         emit PolicyIssued(policyId, msg.sender, insuredEvent, insuredAddress, insuredAmount);
->>>>>>> 653fe4bf
     }
 
     /**
@@ -214,42 +139,7 @@
         require(!claimedPolicy.claimInitiated, "Claim already initiated");
 
         claimedPolicy.claimInitiated = true;
-<<<<<<< HEAD
         uint256 timestamp = getCurrentTime();
-        string memory insuredEvent = claimedPolicy.insuredEvent;
-        bytes memory ancillaryData = abi.encodePacked(ancillaryDataHead, insuredEvent, ancillaryDataTail);
-        bytes32 claimId = _getClaimId(timestamp, ancillaryData);
-        Claim storage newClaim = insuranceClaims[claimId];
-        newClaim.policyId = policyId;
-        OptimisticOracleV2Interface optimisticOracle = _getOptimisticOracle();
-        newClaim.optimisticOracle = optimisticOracle;
-
-        // Initiate price request at Optimistic Oracle.
-        IERC20 currency = claimedPolicy.currency;
-        optimisticOracle.requestPrice(priceIdentifier, timestamp, ancillaryData, currency, 0);
-
-        // Configure price request parameters.
-        uint256 insuredAmount = claimedPolicy.insuredAmount;
-        uint256 proposerBond = (insuredAmount * oracleBondPercentage) / 1e18;
-        uint256 totalBond = optimisticOracle.setBond(priceIdentifier, timestamp, ancillaryData, proposerBond);
-        optimisticOracle.setCustomLiveness(priceIdentifier, timestamp, ancillaryData, optimisticOracleLivenessTime);
-        optimisticOracle.setCallbacks(priceIdentifier, timestamp, ancillaryData, false, false, true);
-
-        // Propose canonical value representing "True"; i.e. the insurance claim is valid.
-        currency.safeTransferFrom(msg.sender, address(this), totalBond);
-        currency.safeApprove(address(optimisticOracle), totalBond);
-        optimisticOracle.proposePriceFor(
-            msg.sender,
-            address(this),
-            priceIdentifier,
-            timestamp,
-            ancillaryData,
-            int256(1e18)
-        );
-
-        emit ClaimSubmitted(timestamp, policyId, insuredEvent, claimedPolicy.insuredAddress, currency, insuredAmount);
-=======
-        uint256 timestamp = block.timestamp;
         bytes memory ancillaryData = abi.encodePacked(ancillaryDataHead, claimedPolicy.insuredEvent, ancillaryDataTail);
         bytes32 claimId = _getClaimId(timestamp, ancillaryData);
         insuranceClaims[claimId] = policyId;
@@ -269,7 +159,6 @@
         oo.proposePriceFor(msg.sender, address(this), priceIdentifier, timestamp, ancillaryData, int256(1e18));
 
         emit ClaimSubmitted(timestamp, claimId, policyId);
->>>>>>> 653fe4bf
     }
 
     /******************************************
@@ -291,26 +180,6 @@
         int256 price
     ) external {
         bytes32 claimId = _getClaimId(timestamp, ancillaryData);
-<<<<<<< HEAD
-        require(address(insuranceClaims[claimId].optimisticOracle) == msg.sender, "Unauthorized callback");
-
-        // Claim can be settled only once, thus should be deleted.
-        bytes32 policyId = insuranceClaims[claimId].policyId;
-        InsurancePolicy storage claimedPolicy = insurancePolicies[policyId];
-        string memory insuredEvent = claimedPolicy.insuredEvent;
-        delete insuranceClaims[claimId];
-
-        address insuredAddress = claimedPolicy.insuredAddress;
-        IERC20 currency = claimedPolicy.currency;
-        uint256 insuredAmount = claimedPolicy.insuredAmount;
-
-        // Deletes insurance policy and transfers claim amount if the claim was confirmed.
-        if (price == 1e18) {
-            delete insurancePolicies[policyId];
-            currency.safeTransfer(insuredAddress, insuredAmount);
-
-            emit ClaimAccepted(timestamp, policyId, insuredEvent, insuredAddress, currency, insuredAmount);
-=======
         require(address(oo) == msg.sender, "Unauthorized callback");
 
         // Claim can be settled only once, thus should be deleted.
@@ -324,16 +193,11 @@
             currency.safeTransfer(claimedPolicy.insuredAddress, claimedPolicy.insuredAmount);
 
             emit ClaimAccepted(claimId, policyId);
->>>>>>> 653fe4bf
             // Otherwise just reset the flag so that repeated claims can be made.
         } else {
             claimedPolicy.claimInitiated = false;
 
-<<<<<<< HEAD
-            emit ClaimRejected(timestamp, policyId, insuredEvent, insuredAddress, currency, insuredAmount);
-=======
             emit ClaimRejected(claimId, policyId);
->>>>>>> 653fe4bf
         }
     }
 
@@ -341,37 +205,16 @@
      *           INTERNAL FUNCTIONS           *
      ******************************************/
 
-<<<<<<< HEAD
-    function _getCollateralWhitelist() internal view returns (AddressWhitelist) {
-        return AddressWhitelist(finder.getImplementationAddress(OracleInterfaces.CollateralWhitelist));
-    }
-
-=======
->>>>>>> 653fe4bf
     function _getPolicyId(
         uint256 blockNumber,
         string memory insuredEvent,
         address insuredAddress,
-<<<<<<< HEAD
-        IERC20 currency,
-        uint256 insuredAmount
-    ) internal pure returns (bytes32) {
-        return keccak256(abi.encode(blockNumber, insuredEvent, insuredAddress, currency, insuredAmount));
-=======
         uint256 insuredAmount
     ) internal pure returns (bytes32) {
         return keccak256(abi.encode(blockNumber, insuredEvent, insuredAddress, insuredAmount));
->>>>>>> 653fe4bf
     }
 
     function _getClaimId(uint256 timestamp, bytes memory ancillaryData) internal pure returns (bytes32) {
         return keccak256(abi.encode(timestamp, ancillaryData));
     }
-<<<<<<< HEAD
-
-    function _getOptimisticOracle() internal view returns (OptimisticOracleV2Interface) {
-        return OptimisticOracleV2Interface(finder.getImplementationAddress(OracleInterfaces.OptimisticOracleV2));
-    }
-=======
->>>>>>> 653fe4bf
 }